[project]
name = "pyitc"
<<<<<<< HEAD
version = "0.2.0"
=======
version = "0.1.0" # Keep in sync with the Meson project version in meson.build
>>>>>>> 07ff2c7a
description = "Python bindings for the libitc library"
readme = 'README.md'
license = {file = 'LICENSE'}
urls.repository = "https://github.com/astro-stan/pyitc"
urls.homepage = "https://github.com/astro-stan/pyitc"
urls.issues = "https://github.com/astro-stan/pyitc/issues"
urls.changelog = "https://github.com/astro-stan/pyitc/releases"
keywords = ["interval", "tree", "clocks", "logical", "vector", "causal", "sync"]
classifiers = [
  "Development Status :: 5 - Production/Stable",
  "Intended Audience :: Developers",
  "Intended Audience :: Education",
  "Intended Audience :: Science/Research",
  "Programming Language :: Python :: 3",
  "Programming Language :: Python :: 3.8",
  "Programming Language :: Python :: 3.9",
  "Programming Language :: Python :: 3.10",
  "Programming Language :: Python :: 3.11",
  "Programming Language :: Python :: 3.12",
]
requires-python = '>=3.8' # Keep in sync with the classifiers above
dependencies = [
  "cffi>=1.16",
  "typing-extensions; python_version<'3.11'",
]

[tool.ruff.lint]
select = ["ALL"]
ignore = ["E501", "D211", "D203", "D213", "ISC001", "COM812"]
# Allow fix for all enabled rules (when `--fix`) is provided.
fixable = ["ALL"]
# Avoid trying to fix flake8-bugbear (`B`) violations.
unfixable = ["B"]
# Allow unused variables when underscore-prefixed.
dummy-variable-rgx = "^(_+|(_+[a-zA-Z0-9_]*[a-zA-Z0-9]+?))$"

[tool.ruff.lint.per-file-ignores]
"**/tests/*" = ["S101"]

[tool.ruff.format]
quote-style = "double"
indent-style = "space"
skip-magic-trailing-comma = false
line-ending = "auto"
docstring-code-format = true
docstring-code-line-length = "dynamic"

[tool.meson-python]
# Tell meson-python the extension module contained in the Python package
# targets the Python limited API.
# This can be overridden by setting `python.allow_limited_api=false`
limited-api = true

[tool.meson-python.args]
# CIBW will provide this option when appropriate to build ABI3 wheels
# However, it can also be uncommeted here to always build ABI3 wheels.
# setup = ["-Dpython.allow_limited_api=true"]
# compile = []
install = ['--skip-subprojects']
dist = ['--include-subprojects']

[build-system]
requires = [
  "meson-python>=0.16.0",
  "meson>=1.5.0",
  'ninja',
  "cffi>=1.16",
  "setuptools; python_version>='3.12'",
]
build-backend = 'mesonpy'<|MERGE_RESOLUTION|>--- conflicted
+++ resolved
@@ -1,10 +1,6 @@
 [project]
 name = "pyitc"
-<<<<<<< HEAD
-version = "0.2.0"
-=======
 version = "0.1.0" # Keep in sync with the Meson project version in meson.build
->>>>>>> 07ff2c7a
 description = "Python bindings for the libitc library"
 readme = 'README.md'
 license = {file = 'LICENSE'}
