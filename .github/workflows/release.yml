---
name: Release

on:
  push:
    tags: [ "v*.*.*" ]

jobs:
  check-conditions:
    name: Check Conditions
    runs-on: ubuntu-latest
    steps:
      - name: Check For Valid Release
        id: check-for-valid-release
        run: |
          if [[ "${{ github.ref_name }}" =~ ^v[0-9]+\.[0-9]+\.[0-9]+.*$ ]]; then
            echo "is-release=true" >> $GITHUB_OUTPUT
            if [[ "${{ github.ref_name }}" =~ ^v[0-9]+\.[0-9]+\.[0-9]+$ ]]; then
                echo "pre-release=false" >> $GITHUB_OUTPUT
            else
                echo "pre-release=true" >> $GITHUB_OUTPUT
            fi
          else
            echo "is-release=false" >> $GITHUB_OUTPUT
          fi
    outputs:
      is-valid-release: ${{ steps.check-for-valid-release.outputs.is-release == 'true' }}
      is-pre-release: ${{ steps.check-for-valid-release.outputs.pre-release == 'true' }}
  build-sdist:
    name: Build sdist
    runs-on: ubuntu-latest
    needs:
    - check-conditions
    if: ${{ needs.check-conditions.outputs.is-valid-release == 'true' }}
    steps:
      - name: Checkout
        uses: actions/checkout@v4
      - name: Install Python
        uses: actions/setup-python@v5
        with:
          # python-version-file does not seem to support multiple versions
          # definition
          python-version: |
            3.8
            3.9
            3.10
            3.11
            3.12
          cache: pip
      - name: Install Nox
        run: pip install nox
      - name: Build sdist
        run: nox --error-on-missing-interpreters -s sdist
      - name: Upload Sdist As Artifact
        uses: actions/upload-artifact@v4
        with:
          name: pyitc-sdist
          path: dist/*.tar.gz
          if-no-files-found: error
          retention-days: 1
  build-wheels:
    name: Build wheels
    runs-on: ${{ matrix.os }}
    needs:
    - check-conditions
    if: ${{ needs.check-conditions.outputs.is-valid-release == 'true' }}
    strategy:
      matrix:
        os: [
          'ubuntu-latest',
          'windows-latest',
          'macos-13', # intel
          'macos-14', # apple silicon
        ]
    steps:
      - name: Checkout
        uses: actions/checkout@v4
      - name: Build CPython wheels
        uses: pypa/cibuildwheel@v2.19.1
        env:
          # Build for all supported python versions
          CIBW_BUILD: |
<<<<<<< HEAD
            *cp37*
            *cp38*
            *cp39*
            *cp310*
            *cp311*
            *cp312*
          CIBW_BUILD_FRONTEND: build
          # Build ABI3 (limited API) wheels
          CIBW_CONFIG_SETTINGS: setup-args="-Dpython.allow_limited_api=true"
          CIBW_BUILD_VERBOSITY: 1
          CIBW_TEST_COMMAND: pytest {project}
          CIBW_TEST_REQUIRES: pytest
          # Building for 32-bit Windows is tricky because meson
          # fails when installed on a 64-bit host but finds an x86 python install
          #
          # See: https://github.com/mesonbuild/meson/issues/13008#issuecomment-2033711252
          #
          # Because of this, 32-bit Windows users will need to build from source
          # (using the sdist) but given that Windows 11 does not even offer
          # 32-bit images, this is a pretty niche use case.
          CIBW_ARCHS_WINDOWS: AMD64
        with:
          output-dir: dist
      - name: Build PyPy wheels
        uses: pypa/cibuildwheel@v2.19.1
        env:
          # Build for all supported python versions
          CIBW_BUILD: |
            *pp37*
            *pp38*
            *pp39*
            *pp310*
=======
            *38*
            *39*
            *310*
            *311*
            *312*
>>>>>>> 4763159c
          CIBW_BUILD_FRONTEND: build
          CIBW_BUILD_VERBOSITY: 1
          CIBW_TEST_COMMAND: pytest {project}
          CIBW_TEST_REQUIRES: pytest
          # Building for 32-bit Windows is tricky because meson
          # fails when installed on a 64-bit host but finds an x86 python install
          #
          # See: https://github.com/mesonbuild/meson/issues/13008#issuecomment-2033711252
          #
          # Because of this, 32-bit Windows users will need to build from source
          # (using the sdist) but given that Windows 11 does not even offer
          # 32-bit images, this is a pretty niche use case.
          CIBW_ARCHS_WINDOWS: AMD64
          # pp310-macosx*: (TODO) For some reason it fails with:
          # ```
          # /Users/runner/Library/Caches/cibuildwheel/pypy3.10-v7.3.16-macos_arm64/include/pypy3.10/object.h:66:28: error: redefinition of typedef 'PyTypeObject' is a C11 feature [-Werror,-Wtypedef-redefinition]
          #   typedef struct _typeobject PyTypeObject;
          #   ^
          # /Users/runner/Library/Caches/cibuildwheel/pypy3.10-v7.3.16-macos_arm64/include/pypy3.10/cpyext_object.h:293:3: note: previous definition is here
          # } PyTypeObject;
          # ```
          CIBW_SKIP: pp310-macosx*
        with:
          output-dir: dist
      - name: Upload Wheels As Artifacts
        uses: actions/upload-artifact@v4
        with:
          name: pyitc-wheels-${{ matrix.os }}
          path: dist/*.whl
          if-no-files-found: error
          retention-days: 1
  release:
    name: Release
    runs-on: ubuntu-latest
    environment: release
    needs:
    - check-conditions
    - build-sdist
    - build-wheels
    if: ${{ needs.check-conditions.outputs.is-valid-release == 'true' }}
    permissions:
      id-token: write # Needed to sign the wheels and sdist
      contents: write # Needed to create the GH release
    steps:
      - name: Download Sdist And Wheels
        uses: actions/download-artifact@v4
        with:
          # name: # Download all
          path: dist/
          merge-multiple: true
      - name: PyPI Release
        uses: pypa/gh-action-pypi-publish@release/v1
        with:
          repository-url: https://test.pypi.org/legacy/
      - name: GH Release
        uses: softprops/action-gh-release@v2
        with:
          draft: true
          generate_release_notes: true
          append_body: true
          prerelease: ${{needs.check-conditions.outputs.is-pre-release == 'true' }}<|MERGE_RESOLUTION|>--- conflicted
+++ resolved
@@ -80,8 +80,6 @@
         env:
           # Build for all supported python versions
           CIBW_BUILD: |
-<<<<<<< HEAD
-            *cp37*
             *cp38*
             *cp39*
             *cp310*
@@ -109,17 +107,9 @@
         env:
           # Build for all supported python versions
           CIBW_BUILD: |
-            *pp37*
             *pp38*
             *pp39*
             *pp310*
-=======
-            *38*
-            *39*
-            *310*
-            *311*
-            *312*
->>>>>>> 4763159c
           CIBW_BUILD_FRONTEND: build
           CIBW_BUILD_VERBOSITY: 1
           CIBW_TEST_COMMAND: pytest {project}
